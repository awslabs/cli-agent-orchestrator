--- conflicted
+++ resolved
@@ -2,7 +2,6 @@
 
 A lightweight orchestration system for managing multiple AI agent sessions in tmux terminals. Enables Multi-agent collaboration via MCP server.
 
-<<<<<<< HEAD
 For project structure and architecture details, see [CODEBASE.md](CODEBASE.md).
 
 ## Installation
@@ -14,15 +13,6 @@
 3. Install CLI Agent Orchestrator:
 ```bash
 uv tool install git+https://github.com/awslabs/cli-agent-orchestrator.git@main --upgrade
-=======
-## Installation
-
-1. Install [uv](https://docs.astral.sh/uv/getting-started/installation/)
-
-2. Install CLI Agent Orchestrator:
-```bash
-uv tool install git+https://github.com/awslabs/cli-agent-orchestrator.git@launch --upgrade
->>>>>>> f5070150
 ```
 
 ## Quick Start
@@ -179,24 +169,6 @@
 # Remove a flow
 cao flow remove daily-standup
 ```
-<<<<<<< HEAD
-
-## MCP Tools
-
-### send_message
-Send asynchronous messages between terminals. Messages are delivered when the receiver terminal is IDLE.
-
-```python
-# From within a CAO terminal
-send_message(
-    receiver_id="abc123",  # Target terminal ID
-    message="Your task here"
-)
-```
-
-Messages are queued and delivered in order (oldest first).
-=======
->>>>>>> f5070150
 
 ## Security
 
