--- conflicted
+++ resolved
@@ -22,17 +22,14 @@
 DB_DIR = CAO_HOME_DIR / "db"
 LOG_DIR = CAO_HOME_DIR / "logs"
 TERMINAL_LOG_DIR = LOG_DIR / "terminal"
-<<<<<<< HEAD
 TERMINAL_LOG_DIR.mkdir(parents=True, exist_ok=True)
 
 # Terminal log configuration
 TERMINAL_LOG_TAIL_LINES = 5  # Lines to check for IDLE patterns in inbox service
-=======
 AGENT_CONTEXT_DIR = CAO_HOME_DIR / "agent-context"
 
 # Q CLI directories
 Q_AGENTS_DIR = Path.home() / ".aws" / "amazonq" / "cli-agents"
->>>>>>> 15175820
 
 # Database configuration
 DATABASE_FILE = DB_DIR / "cli-agent-orchestrator.db"
